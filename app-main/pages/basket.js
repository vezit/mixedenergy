// pages/basket.js
import { useState } from 'react';
import { useBasket } from '../lib/BasketContext';
import PickupPointsList from '../components/PickupPointsList';
import MapComponent from '../components/MapComponent';
import LoadingSpinner from '../components/LoadingSpinner';

export default function Basket() {
  const { basketItems, removeItemFromBasket, customerDetails, updateCustomerDetails, updateItemQuantity } = useBasket();
  const [errors, setErrors] = useState({});
  const [pickupPoints, setPickupPoints] = useState([]);
  const [loading, setLoading] = useState(false);
  const [showPickupPoints, setShowPickupPoints] = useState(false);
  const [selectedPoint, setSelectedPoint] = useState(null);

  const handleInputChange = (e) => {
    const { name, value } = e.target;
    const updatedDetails = { ...customerDetails, [name]: value };
    updateCustomerDetails(updatedDetails);

    if (name === 'postalCode' && value.length === 4 && /^\d{4}$/.test(value)) {
      fetch(`https://api.dataforsyningen.dk/postnumre/${value}`)
        .then((res) => {
          if (!res.ok) throw new Error(`HTTP error! status: ${res.status}`);
          return res.json();
        })
        .then((data) => {
          updateCustomerDetails({ ...updatedDetails, city: data.navn || '' });
        })
        .catch((error) => {
          console.error('Error fetching city name:', error);
          updateCustomerDetails({ ...updatedDetails, city: '' });
        });
    }
  };

  const fetchPickupPoints = (updatedDetails) => {
    if (updatedDetails.city && updatedDetails.postalCode && updatedDetails.streetNumber) {
      fetch(`/api/postnord/servicepoints?city=${updatedDetails.city}&postalCode=${updatedDetails.postalCode}&streetName=${updatedDetails.address}&streetNumber=${updatedDetails.streetNumber}`)
        .then((res) => res.json())
        .then((data) => {
          setPickupPoints(data.servicePointInformationResponse?.servicePoints || []);
          setLoading(false);
        })
        .catch((error) => {
          console.error('Error fetching PostNord service points:', error);
          setLoading(false);
        });
    } else {
      setLoading(false);
    }
  };

  const validateAddressWithDAWA = async () => {
    try {
      const response = await fetch('/api/dawa/datavask', {
        method: 'POST',
        headers: { 'Content-Type': 'application/json' },
        body: JSON.stringify(customerDetails),
      });

      const data = await response.json();
      const updatedDetails = {
        ...customerDetails,
        streetNumber: data.dawaResponse.resultater[0].adresse.husnr,
      };

      updateCustomerDetails(updatedDetails);
      fetchPickupPoints(updatedDetails);
    } catch (error) {
      console.error('Error validating address with DAWA:', error);
      setLoading(false);
    }
  };

  const handleShowPickupPoints = () => {
    const newErrors = {};
    if (!customerDetails.fullName) newErrors.fullName = 'Fulde navn er påkrævet';
    if (!customerDetails.mobileNumber) newErrors.mobileNumber = 'Mobilnummer er påkrævet';
    if (!customerDetails.email) newErrors.email = 'E-mail er påkrævet';
    if (!customerDetails.address) newErrors.address = 'Adresse er påkrævet';
    if (!customerDetails.postalCode) newErrors.postalCode = 'Postnummer er påkrævet';
    if (!customerDetails.city) newErrors.city = 'By er påkrævet';

    if (Object.keys(newErrors).length > 0) {
      setErrors(newErrors);
      return;
    } else {
      setErrors({});
    }

    setLoading(true);
    validateAddressWithDAWA();
    setShowPickupPoints(true);
  };


  const handlePayment = async () => {
    try {
      // Step 1: Create Order
      const orderResponse = await fetch('/api/createOrder', {
        method: 'POST',
        headers: { 'Content-Type': 'application/json' },
        body: JSON.stringify({ basketItems, customerDetails }),
      });
<<<<<<< HEAD

      const { orderId } = await orderResponse.json();

=======
      
      const { orderId, totalPrice } = await orderResponse.json();
      
>>>>>>> 8d94b650
      // Step 2: Create Payment
      const paymentResponse = await fetch('/api/createPayment', {
        method: 'POST',
        headers: { 'Content-Type': 'application/json' },
<<<<<<< HEAD
        body: JSON.stringify({ orderId }),
=======
        body: JSON.stringify({ orderId, totalPrice }),
>>>>>>> 8d94b650
      });

      const paymentData = await paymentResponse.json();

      if (paymentData.url) {
        // Redirect to Quickpay payment link
        window.location.href = paymentData.url;
      } else {
        // Handle error
        console.error('Error initiating payment:', paymentData);
        alert('Der opstod en fejl under betalingsprocessen. Prøv igen senere.');
      }
    } catch (error) {
      console.error('Error during payment process:', error);
      alert('Der opstod en fejl under betalingsprocessen. Prøv igen senere.');
    }
  };

  const renderCustomerDetails = () => (
    <div>
      <h2 className="text-2xl font-bold mb-4">Kundeoplysninger</h2>

      <div className="mb-4">
        <label className="block mb-2">Fulde Navn *</label>
        <input
          type="text"
          name="fullName"
          value={customerDetails.fullName}
          onChange={handleInputChange}
          className={`w-full p-2 border rounded ${errors.fullName ? 'border-red-500' : ''}`}
          required
        />
        {errors.fullName && <p className="text-red-500 mt-1">{errors.fullName}</p>}
      </div>

      <div className="mb-4">
        <label className="block mb-2">Mobilnummer *</label>
        <input
          type="text"
          name="mobileNumber"
          value={customerDetails.mobileNumber}
          onChange={handleInputChange}
          className={`w-full p-2 border rounded ${errors.mobileNumber ? 'border-red-500' : ''}`}
          required
        />
        {errors.mobileNumber && <p className="text-red-500 mt-1">{errors.mobileNumber}</p>}
      </div>

      <div className="mb-4">
        <label className="block mb-2">E-mail Adresse *</label>
        <input
          type="email"
          name="email"
          value={customerDetails.email}
          onChange={handleInputChange}
          className={`w-full p-2 border rounded ${errors.email ? 'border-red-500' : ''}`}
          required
        />
        {errors.email && <p className="text-red-500 mt-1">{errors.email}</p>}
      </div>

      <div className="mb-4">
        <label className="block mb-2">Vejnavn og Husnummer *</label>
        <input
          type="text"
          name="address"
          value={customerDetails.address}
          onChange={handleInputChange}
          className={`w-full p-2 border rounded ${errors.address ? 'border-red-500' : ''}`}
          required
        />
        {errors.address && <p className="text-red-500 mt-1">{errors.address}</p>}
      </div>

      <div className="mb-4">
        <label className="block mb-2">Postnummer *</label>
        <input
          type="text"
          name="postalCode"
          value={customerDetails.postalCode}
          onChange={handleInputChange}
          className={`w-full p-2 border rounded ${errors.postalCode ? 'border-red-500' : ''}`}
          required
        />
        {errors.postalCode && <p className="text-red-500 mt-1">{errors.postalCode}</p>}
      </div>

      <div className="mb-4">
        <label className="block mb-2">By *</label>
        <input
          type="text"
          name="city"
          value={customerDetails.city}
          onChange={handleInputChange}
          className={`w-full p-2 border rounded ${errors.city ? 'border-red-500' : ''}`}
          required
          disabled={true}
        />
        {errors.city && <p className="text-red-500 mt-1">{errors.city}</p>}
      </div>

      <button
        onClick={handleShowPickupPoints}
        className="mt-6 bg-blue-500 text-white px-6 py-2 rounded-full shadow hover:bg-blue-600 transition"
      >
        Fortsæt
      </button>
    </div>
  );

  const renderShippingAndPayment = () => (
    <div>
      <h2 className="text-2xl font-bold mb-4">Fragt og betaling</h2>
      {showPickupPoints && (
        <div className="mt-8">
          {loading ? (
            <div className="flex items-center justify-center h-full">
              <div className="flex flex-col items-center">
                <LoadingSpinner />
                <p className="mt-4 font-bold">Henter afhentningssteder</p>
              </div>
            </div>
          ) : (
            <div className="flex flex-col lg:flex-row justify-between space-y-4 lg:space-y-0 lg:space-x-4">
              <div className="w-full lg:w-1/2 overflow-y-scroll" style={{ maxHeight: '545px' }}>
                <h2 className="text-xl font-bold mb-4">Vælg et afhentningssted</h2>
                <PickupPointsList
                  pickupPoints={pickupPoints}
                  selectedPoint={selectedPoint}
                  setSelectedPoint={setSelectedPoint}
                />
              </div>
              <div className="w-full lg:w-1/2" style={{ height: '545px' }}>
                <MapComponent
                  pickupPoints={pickupPoints}
                  selectedPoint={selectedPoint}
                  setSelectedPoint={setSelectedPoint}
                />
              </div>
            </div>
          )}
        </div>
      )}
    </div>
  );

  const renderOrderConfirmation = () => (
    <div>
      <h2 className="text-2xl font-bold mb-4">Godkend din ordre</h2>
      <div className="text-right text-xl font-bold">
        Total: {(basketItems.reduce((total, item) => total + (item.price * item.quantity), 0) / 100).toFixed(2)} kr
      </div>
      <button
        onClick={handlePayment}
        className="mt-6 bg-red-500 text-white px-6 py-2 rounded-full shadow hover:bg-red-600 transition"
      >
        BETAL
      </button>
    </div>
  );

  return (
    <div className="p-8 w-full max-w-screen-lg mx-auto">
      <h1 className="text-3xl font-bold mb-8">Min Kurv</h1>

      {basketItems.length === 0 ? (
        <p>Din kurv er tom</p>
      ) : (
        <>
          {basketItems.map((item, index) => (
            <div key={index} className="flex items-center justify-between mb-4 p-4 border rounded">
              <img src={item.image} alt={item.title} className="w-24 h-24 object-cover rounded" />
              <div className="flex-1 ml-4">
                <h2 className="text-xl font-bold">{item.title}</h2>
                <div className="flex items-center mt-2">
                  <button onClick={() => updateItemQuantity(index, item.quantity - 1)} className="px-2 py-1 bg-gray-200 rounded-l">
                    -
                  </button>
                  <span className="px-4 py-2 bg-gray-100">{item.quantity}</span>
                  <button onClick={() => updateItemQuantity(index, item.quantity + 1)} className="px-2 py-1 bg-gray-200 rounded-r">
                    +
                  </button>
                </div>
                <p className="text-gray-700 mt-2">Pris pr. pakke: {(item.price / 100).toFixed(2)} kr</p>
                <p className="text-gray-700 mt-2">Totalpris: {((item.price * item.quantity) / 100).toFixed(2)} kr</p>
              </div>
              <button onClick={() => removeItemFromBasket(index)} className="text-red-600">Fjern</button>
            </div>
          ))}

          {renderCustomerDetails()}
          {renderShippingAndPayment()}
          {renderOrderConfirmation()}
        </>
      )}
    </div>
  );
}<|MERGE_RESOLUTION|>--- conflicted
+++ resolved
@@ -103,24 +103,14 @@
         headers: { 'Content-Type': 'application/json' },
         body: JSON.stringify({ basketItems, customerDetails }),
       });
-<<<<<<< HEAD
-
-      const { orderId } = await orderResponse.json();
-
-=======
       
       const { orderId, totalPrice } = await orderResponse.json();
       
->>>>>>> 8d94b650
       // Step 2: Create Payment
       const paymentResponse = await fetch('/api/createPayment', {
         method: 'POST',
         headers: { 'Content-Type': 'application/json' },
-<<<<<<< HEAD
-        body: JSON.stringify({ orderId }),
-=======
         body: JSON.stringify({ orderId, totalPrice }),
->>>>>>> 8d94b650
       });
 
       const paymentData = await paymentResponse.json();
