--- conflicted
+++ resolved
@@ -33,14 +33,8 @@
 }
 
 
-<<<<<<< HEAD
-// cookies.js
-// cookies.js
-export function deleteAllCookies(deleteSessionStorage = true, deleteLocalStorage = true) {
-=======
 
 export async function deleteAllCookies(deleteSessionStorage = true, deleteLocalStorage = true, deleteSessionInFirebase = true) {
->>>>>>> efdec081
   // Delete all cookies
   const cookies = document.cookie.split(";");
 
@@ -71,14 +65,4 @@
       console.error('Error deleting session in Firebase:', error);
     }
   }
-
-  // Optionally delete session storage
-  if (deleteSessionStorage) {
-    sessionStorage.clear();
-  }
-
-  // Optionally delete local storage
-  if (deleteLocalStorage) {
-    localStorage.clear();
-  }
 }